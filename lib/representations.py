import json
from collections import defaultdict
from enum import Enum
from functools import cached_property
from logging import getLogger
from pathlib import Path
from typing import Any, Dict, List, Optional

import numpy as np
import torch
from attr import define, field
from nptyping import NDArray
from sklearn.feature_extraction.text import CountVectorizer, TfidfVectorizer
from tqdm import tqdm

from lib.LayoutLM import LayoutLM
from lib.LayoutLMv2 import LayoutLMv2
<<<<<<< HEAD

from lib.LayoutLM import LayoutLM
from lib.LayoutLMv2 import LayoutLMv2
=======
>>>>>>> d6cc12d1

from .path_utils import list_dirnames, only_file, walk

logger = getLogger(__name__)


class RepresentationType(str, Enum):
    RIVLET_COUNT = "rivlet_count"
    RIVLET_TFIDF = "rivlet_tfidf"
<<<<<<< HEAD
    LAYOUT_LM = "vanilla_lmv1"
=======
    VANILLA_LMV1 = "vanilla_lmv1"
    FINETUNED_RELATED_LMV1 = "finetuned_related_lmv1"
    FINETUNED_UNRELATED_LMV1 = "finetuned_unrelated_lmv1"
    VANILLA_LMV2 = "vanilla_lmv2"
>>>>>>> d6cc12d1


class SquashStrategy(str, Enum):
    AVERAGE_ALL_WORDS = "average_all_words"
    AVERAGE_ALL_WORDS_MASK_PADS = "average_all_words_mask_pads"
<<<<<<< HEAD
    AVERAGE_ALL_WORDS_MASK_PADS_PAD_LENGTH = "average_all_words_mask_pads_pad_length"
=======
    LAST_WORD = "last_word"
>>>>>>> d6cc12d1
    UNROLL_WORDS = "unroll_words"


@define
class DocumentRepresentation:
    rivlets: List[Dict[str, Any]]

    # Path to first (0th) page of the document. Useful for displaying previews.
    first_page_path: Path

    # Pah to the original rivlets.json file for this document.
    rivlet_path: Path

    # All of the rivlets joined together into one "paragraph".
    rivlet_stream: str = field(init=False)

    # Mapping of representation type to vector. A document can have many possible representations.
    vectorized: Dict[str, NDArray] = field(init=False)

    # Mapping of representation type to cluster assignment.
    cluster: Dict[str, int] = field(init=False)

    def __attrs_post_init__(self):
        self.rivlet_stream = " ".join([rivlet["processed_word"] for rivlet in self.rivlets])
        self.vectorized = {}
        self.cluster = {}


# TODO(pooja): The Document and DocumentRepresentation object should be combined into a single object.
@define
class Document:
    id: str
    representation: DocumentRepresentation

    def __hash__(self):
        return hash(self.id)

    def __eq__(self, other):
        return self.id == other.id


# TODO(pooja): It may  be possible to combine this data structure with Document.
# Instead of maintaining pointers of collection to documents, we could have each
# Document maintain a set of the collections it is a member of. See D12061 for
# further context.
#
# Mapping of collection to documents (files) it contains.
# In turn, each document is mapped to its representation.
CollectionRepresentations = Dict[str, Dict[str, DocumentRepresentation]]


def prepare_representations(
    data_path: str, rep_type: str, models_dir: Optional[Path] = None
) -> CollectionRepresentations:
    """
    Returns a mapping of collection to document (file) to vectorized representation.
    """
    path = Path(data_path)
    data = defaultdict(dict)
    for collection in list_dirnames(path):
        rivlets_dir = path / collection / "base" / "rivlets"
        try:
            for file_hash_prefix in list_dirnames(rivlets_dir):
                for rivlets_file in walk(rivlets_dir / file_hash_prefix):
                    file_id = rivlets_file.stem
                    try:
                        first_page_path = (
                            path / collection / "base" / "files" / file_hash_prefix / file_id / "pages" / "0"
                        )
                        first_page_file = only_file(first_page_path)
                    except Exception:
                        first_page_path = (
                            path / collection / "base" / "files" / file_hash_prefix / file_id / "normalized"
                        )
                        first_page_file = only_file(first_page_path)

                    assert first_page_file, f"Did not find first page under {first_page_path}"

                    with open(rivlets_file) as fh:
                        rivlets = json.loads(fh.read())
                        data[collection][file_id] = DocumentRepresentation(
                            rivlets=rivlets,
                            rivlet_path=rivlets_file,
                            first_page_path=first_page_file,
                        )
        except Exception as e:
            logger.warning(e)
            logger.warning(f"Failed to prepare document representations for {collection}. Skipping...")
            continue

    if rep_type == RepresentationType.RIVLET_COUNT:
        data = prepare_representations_for_rivlet_count(data)
    elif rep_type == RepresentationType.RIVLET_TFIDF:
        data = prepare_representations_for_rivlet_tfidf(data)
<<<<<<< HEAD
    elif rep_type == RepresentationType.LAYOUT_LM:
        data = prepare_representations_for_layout_lmv1(data)
=======
    elif rep_type in (
        RepresentationType.VANILLA_LMV1,
        RepresentationType.FINETUNED_RELATED_LMV1,
        RepresentationType.FINETUNED_UNRELATED_LMV1,
        RepresentationType.VANILLA_LMV2,
    ):
        model_path = (
            None
            if rep_type in (RepresentationType.VANILLA_LMV1, RepresentationType.VANILLA_LMV2)
            else models_dir / rep_type
        )
        data = prepare_representations_for_layout_lm(data, rep_type, model_path=model_path)
>>>>>>> d6cc12d1
    else:
        raise ValueError(f"Unknown representation type: {rep_type}")

    assert data, "Collection representations cannot be None."

    return data


def prepare_representations_for_rivlet_count(data: CollectionRepresentations) -> CollectionRepresentations:
    vectorizer = CountVectorizer()
    corpus = [representation.rivlet_stream for documents in data.values() for representation in documents.values()]
    vectorizer.fit(corpus)

    for documents in data.values():
        for doc, representation in documents.items():
            # Transform can take a list of documents, so this could be sped up by only calling it once.
            vector = vectorizer.transform([representation.rivlet_stream])
            representation.vectorized[RepresentationType.RIVLET_COUNT] = vector.toarray()[0]
            documents[doc] = representation

    return data


def prepare_representations_for_rivlet_tfidf(data: CollectionRepresentations) -> CollectionRepresentations:
    vectorizer = TfidfVectorizer()
    corpus = [representation.rivlet_stream for documents in data.values() for representation in documents.values()]
    vectorizer.fit(corpus)

    for documents in data.values():
        for doc, representation in documents.items():
            # Transform can take a list of documents, so this could be sped up by only calling it once.
            vector = vectorizer.transform([representation.rivlet_stream])
            representation.vectorized[RepresentationType.RIVLET_TFIDF] = vector.toarray()[0]
            documents[doc] = representation

    return data


<<<<<<< HEAD
def prepare_representations_for_layout_lmv1(
    data: CollectionRepresentations,
    model_path: Optional[Path] = None,
    squash_strategy=SquashStrategy.AVERAGE_ALL_WORDS,
) -> CollectionRepresentations:
    lm = LayoutLM()
    for collection in data.values():
        for doc, representation in tqdm(collection.items()):
            lm.process_json(representation.rivlet_path, "processed_word", "location", position_processing=True)
            lm.get_encodings()

            data = lm.get_hidden_state(model_path)
            hidden_states = torch.stack(data["last_hidden_state"][0]).numpy()
            attention_mask = data["attention_mask"][0].numpy()

            representation.vectorized[RepresentationType.LAYOUT_LM] = squash_hidden_states(
                hidden_states, attention_mask, squash_strategy
            )
            collection[doc] = representation
            lm.reset_preprocessed_data()
=======
def prepare_representations_for_layout_lm(
    data: CollectionRepresentations,
    rep_type: RepresentationType,
    model_path: Optional[Path] = None,
    squash_strategy=SquashStrategy.LAST_WORD,
) -> CollectionRepresentations:
    lm = None
    if rep_type in (
        RepresentationType.VANILLA_LMV1,
        RepresentationType.FINETUNED_RELATED_LMV1,
        RepresentationType.FINETUNED_UNRELATED_LMV1,
    ):
        lm = LayoutLM()
        for collection in data.values():
            for doc, representation in tqdm(collection.items()):
                # NOTE(pooja): The current implementation is a bit hacky in that the model predictions are obtained
                # one-at-a-time. In the future, obtaining model predictions should be fully vectorized.
                lm.process_json(representation.rivlet_path, "processed_word", "location", position_processing=True)
                lm.get_encodings()

                lm_data = lm.get_hidden_state(model_path=model_path)
                hidden_states = torch.stack(lm_data["last_hidden_state"][0]).numpy()
                attention_mask = lm_data["attention_mask"][0].numpy()

                representation.vectorized[rep_type] = squash_hidden_states(
                    hidden_states, attention_mask, squash_strategy
                )
                collection[doc] = representation
                lm.reset_preprocessed_data()

    elif rep_type in (RepresentationType.VANILLA_LMV2):
        lm = LayoutLMv2()
        for collection in data.values():
            for doc, representation in tqdm(collection.items()):
                lm_data = lm.get_outputs(str(representation.rivlet_path.parent))
                breakpoint()
                hidden_states = torch.stack(lm_data["last_hidden_state"][0]).numpy()
                attention_mask = lm_data["attention_mask"][0].numpy()

                representation.vectorized[rep_type] = squash_hidden_states(
                    hidden_states, attention_mask, squash_strategy
                )
                collection[doc] = representation
                breakpoint()
    else:
        raise ValueError(f"Unsupported representation type: {rep_type}")
>>>>>>> d6cc12d1

    return data


def squash_hidden_states(hidden_states: NDArray, attention_mask: NDArray, squash_strategy: SquashStrategy) -> NDArray:
    """
    Squashes hidden_state matrix into a vector.
<<<<<<< HEAD
    """
    if squash_strategy == SquashStrategy.AVERAGE_ALL_WORDS:
        return np.mean(hidden_states, axis=0)
    elif squash_strategy == SquashStrategy.AVERAGE_ALL_WORDS_MASK_PADS:
        # return np.mean(hidden_states, axis=0)
        pass
    elif squash_strategy == SquashStrategy.AVERAGE_ALL_WORDS_MASK_PADS_PAD_LENGTH:
        # return np.mean()
        pass
    elif squash_strategy == SquashStrategy.UNROLL_WORDS:
        pass
=======
    TODO(pooja): Investigate ways hidden states are generally combined to form sentence vectors.
    """
    logger.info(f"Squashing hidden states using {squash_strategy}")

    if squash_strategy == SquashStrategy.AVERAGE_ALL_WORDS:
        return np.mean(hidden_states, axis=0)
    elif squash_strategy == SquashStrategy.AVERAGE_ALL_WORDS_MASK_PADS:
        non_pad_words = np.expand_dims(attention_mask, axis=1) * hidden_states
        average = np.mean(non_pad_words, axis=0)
        sequence_length = np.sum(attention_mask)
        output = np.append(average, sequence_length)
        return output
    elif squash_strategy == SquashStrategy.LAST_WORD:
        sequence_length = np.sum(attention_mask)
        last_word_mask = np.zeros(attention_mask.shape[0])
        last_word_mask[sequence_length - 1] = 1
        last_word = np.sum(np.expand_dims(last_word_mask, axis=1) * hidden_states, axis=0)
        output = np.append(last_word, sequence_length)
        return output
>>>>>>> d6cc12d1
    else:
        raise ValueError(f"Unknown squash strategy: {squash_strategy}")<|MERGE_RESOLUTION|>--- conflicted
+++ resolved
@@ -15,12 +15,6 @@
 
 from lib.LayoutLM import LayoutLM
 from lib.LayoutLMv2 import LayoutLMv2
-<<<<<<< HEAD
-
-from lib.LayoutLM import LayoutLM
-from lib.LayoutLMv2 import LayoutLMv2
-=======
->>>>>>> d6cc12d1
 
 from .path_utils import list_dirnames, only_file, walk
 
@@ -30,24 +24,16 @@
 class RepresentationType(str, Enum):
     RIVLET_COUNT = "rivlet_count"
     RIVLET_TFIDF = "rivlet_tfidf"
-<<<<<<< HEAD
-    LAYOUT_LM = "vanilla_lmv1"
-=======
     VANILLA_LMV1 = "vanilla_lmv1"
     FINETUNED_RELATED_LMV1 = "finetuned_related_lmv1"
     FINETUNED_UNRELATED_LMV1 = "finetuned_unrelated_lmv1"
     VANILLA_LMV2 = "vanilla_lmv2"
->>>>>>> d6cc12d1
 
 
 class SquashStrategy(str, Enum):
     AVERAGE_ALL_WORDS = "average_all_words"
     AVERAGE_ALL_WORDS_MASK_PADS = "average_all_words_mask_pads"
-<<<<<<< HEAD
-    AVERAGE_ALL_WORDS_MASK_PADS_PAD_LENGTH = "average_all_words_mask_pads_pad_length"
-=======
     LAST_WORD = "last_word"
->>>>>>> d6cc12d1
     UNROLL_WORDS = "unroll_words"
 
 
@@ -142,10 +128,6 @@
         data = prepare_representations_for_rivlet_count(data)
     elif rep_type == RepresentationType.RIVLET_TFIDF:
         data = prepare_representations_for_rivlet_tfidf(data)
-<<<<<<< HEAD
-    elif rep_type == RepresentationType.LAYOUT_LM:
-        data = prepare_representations_for_layout_lmv1(data)
-=======
     elif rep_type in (
         RepresentationType.VANILLA_LMV1,
         RepresentationType.FINETUNED_RELATED_LMV1,
@@ -158,7 +140,6 @@
             else models_dir / rep_type
         )
         data = prepare_representations_for_layout_lm(data, rep_type, model_path=model_path)
->>>>>>> d6cc12d1
     else:
         raise ValueError(f"Unknown representation type: {rep_type}")
 
@@ -196,29 +177,6 @@
 
     return data
 
-
-<<<<<<< HEAD
-def prepare_representations_for_layout_lmv1(
-    data: CollectionRepresentations,
-    model_path: Optional[Path] = None,
-    squash_strategy=SquashStrategy.AVERAGE_ALL_WORDS,
-) -> CollectionRepresentations:
-    lm = LayoutLM()
-    for collection in data.values():
-        for doc, representation in tqdm(collection.items()):
-            lm.process_json(representation.rivlet_path, "processed_word", "location", position_processing=True)
-            lm.get_encodings()
-
-            data = lm.get_hidden_state(model_path)
-            hidden_states = torch.stack(data["last_hidden_state"][0]).numpy()
-            attention_mask = data["attention_mask"][0].numpy()
-
-            representation.vectorized[RepresentationType.LAYOUT_LM] = squash_hidden_states(
-                hidden_states, attention_mask, squash_strategy
-            )
-            collection[doc] = representation
-            lm.reset_preprocessed_data()
-=======
 def prepare_representations_for_layout_lm(
     data: CollectionRepresentations,
     rep_type: RepresentationType,
@@ -265,27 +223,12 @@
                 breakpoint()
     else:
         raise ValueError(f"Unsupported representation type: {rep_type}")
->>>>>>> d6cc12d1
-
     return data
 
 
 def squash_hidden_states(hidden_states: NDArray, attention_mask: NDArray, squash_strategy: SquashStrategy) -> NDArray:
     """
     Squashes hidden_state matrix into a vector.
-<<<<<<< HEAD
-    """
-    if squash_strategy == SquashStrategy.AVERAGE_ALL_WORDS:
-        return np.mean(hidden_states, axis=0)
-    elif squash_strategy == SquashStrategy.AVERAGE_ALL_WORDS_MASK_PADS:
-        # return np.mean(hidden_states, axis=0)
-        pass
-    elif squash_strategy == SquashStrategy.AVERAGE_ALL_WORDS_MASK_PADS_PAD_LENGTH:
-        # return np.mean()
-        pass
-    elif squash_strategy == SquashStrategy.UNROLL_WORDS:
-        pass
-=======
     TODO(pooja): Investigate ways hidden states are generally combined to form sentence vectors.
     """
     logger.info(f"Squashing hidden states using {squash_strategy}")
@@ -305,6 +248,5 @@
         last_word = np.sum(np.expand_dims(last_word_mask, axis=1) * hidden_states, axis=0)
         output = np.append(last_word, sequence_length)
         return output
->>>>>>> d6cc12d1
     else:
         raise ValueError(f"Unknown squash strategy: {squash_strategy}")